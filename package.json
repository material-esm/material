{
  "name": "material",
<<<<<<< HEAD
  "version": "3.0.0",
=======
  "version": "1.1.9",
>>>>>>> e7c4f08e
  "publishConfig": {
    "access": "public"
  },
  "description": "Material web components",
  "keywords": [
    "material",
    "material design",
    "design system",
    "components",
    "web components",
    "lit"
  ],
  "repository": {
    "type": "git",
    "url": "git+https://github.com/treeder/material.git"
  },
  "license": "Apache-2.0",
  "bugs": {
    "url": "https://github.com/treeder/material/issues"
  },
  "homepage": "https://github.com/treeder/material#readme",
  "scripts": {
    "start": "npx serve",
    "build": "wireit",
    "build:ts": "wireit",
    "build:css-to-ts": "wireit",
    "build:sass": "wireit",
    "test": "wireit",
    "build:catalog": "wireit",
    "build:scripts": "wireit",
    "update-docs": "wireit",
    "update-size": "wireit"
  },
  "type": "module",
  "files": [
    "**/*.js",
    "**/*.js.map",
    "**/*.d.ts",
    "**/*.scss",
    "**/*.css",
    "**/*.css.map",
    "!web-test-runner.config.js",
    "!commitlint.config.js",
    "!**/test/**",
    "!**/*_test.*",
    "!.wireit/**",
    "!catalog/",
    "!scripts/",
    "!**/testing/**",
    "testing/harness.{js,js.map,d.ts}",
    "testing/transform-pseudo-classes.{js,js.map,d.ts}"
  ],
  "workspaces": [
    "catalog"
  ],
  "dependencies": {
    "lit": "^3.3.1"
  },
  "devDependencies": {
    "@lit-labs/analyzer": "^0.9.2",
    "@rollup/plugin-multi-entry": "^6.0.1",
    "@rollup/plugin-node-resolve": "^15.2.3",
    "@rollup/plugin-terser": "^0.4.4",
    "@types/jasmine": "^4.0.3",
    "@web/test-runner": "^0.15.0",
    "@web/test-runner-playwright": "^0.9.0",
    "jasmine": "^4.5.0",
    "rollup": "^2.79.1",
    "sass": "^1.52.3",
    "sass-true": "^6.1.0",
    "typescript": "5.1.6",
    "web-test-runner-jasmine": "^0.0.2",
    "wireit": "^0.13.0"
  },
  "wireit": {
    "build": {
      "dependencies": [
        "build:ts"
      ]
    },
    "build:ts": {
      "command": "tsc --pretty",
      "files": [
        "tsconfig.json",
        "**/*.ts",
        "!**/*.d.ts",
        "!**/*-styles.ts",
        "!catalog/",
        "!scripts/"
      ],
      "output": [
        ".tsbuildinfo",
        "**/*.js",
        "**/*.js.map",
        "**/*.d.ts",
        "!web-test-runner.config.js",
        "!commitlint.config.js",
        "!types/",
        "!catalog/",
        "!scripts/"
      ],
      "clean": "if-file-deleted",
      "dependencies": [
        "build:css-to-ts"
      ]
    },
    "build:css-to-ts": {
      "command": "find . \\( -path ./.wireit -o -path ./node_modules -o -path ./catalog \\) -prune -o -name '*-styles.css' -print | xargs -L1 node scripts/css-to-ts.js",
      "files": [
        "**/*-styles.css",
        "!catalog/"
      ],
      "output": [
        "**/*-styles.ts",
        "!catalog/"
      ],
      "dependencies": [
        "build:scripts",
        "build:sass"
      ]
    },
    "build:sass": {
      "command": "sass --style=compressed --load-path=node_modules --load-path=node_modules/sass-true/sass $(ls -d */ | grep -vE 'node_modules|catalog')",
      "files": [
        "**/*.scss",
        "!catalog/"
      ],
      "output": [
        "**/*.css",
        "**/*.css.map",
        "!catalog/"
      ]
    },
    "test": {
      "command": "wtr",
      "dependencies": [
        "build:ts"
      ],
      "files": [
        "web-test-runner.config.js"
      ],
      "output": []
    },
    "build:catalog": {
      "dependencies": [
        "./catalog:build:prod"
      ]
    },
    "build:scripts": {
      "command": "tsc -b scripts/tsconfig.json --pretty",
      "files": [
        "scripts/tsconfig.json",
        "scripts/**/*.ts",
        "!**/*.d.ts",
        "!**/*-styles.ts"
      ],
      "output": [
        "scripts/.tsbuildinfo",
        "scripts/**/*.js",
        "scripts/**/*.js.map",
        "scripts/**/*.d.ts"
      ],
      "clean": "if-file-deleted"
    },
    "update-docs": {
      "command": "node scripts/analyzer/update-docs.js",
      "files": [
        "docs/components/*.md",
        "**/*.ts",
        "!**/*.d.ts",
        "!**/*-styles.ts",
        "!catalog/",
        "!scripts/",
        "scripts/analyzer/update-docs.js"
      ],
      "output": [],
      "dependencies": [
        "build:scripts"
      ]
    },
    "update-size": {
      "command": "node scripts/size/update-size.js",
      "dependencies": [
        "build:scripts",
        "build"
      ]
    }
  }
}<|MERGE_RESOLUTION|>--- conflicted
+++ resolved
@@ -1,10 +1,6 @@
 {
   "name": "material",
-<<<<<<< HEAD
-  "version": "3.0.0",
-=======
-  "version": "1.1.9",
->>>>>>> e7c4f08e
+  "version": "2.0.0",
   "publishConfig": {
     "access": "public"
   },
